--- conflicted
+++ resolved
@@ -54,20 +54,12 @@
 
 checkpoint clean_metadata:
     input:
-<<<<<<< HEAD
-        xlsx=rules.download_metadata.output,
-=======
         xlsx=rules.download_metadata.output[0],
->>>>>>> 374bc8fa
         pdb_dir=directory(abdb_resource_pdb_folder)
     output:
         csv=join(dataset_results_folder, "benchmark.csv")
     conda:
-<<<<<<< HEAD
-        "ag_binding_diffusion3"  # conda env loading does not work with "script:"  https://github.com/snakemake/snakemake/issues/1811
-=======
         "ag_binding_diffusion3"  # conda name env loading requires snakemake >v7.30.1
->>>>>>> 374bc8fa
     script:
         "scripts/clean_metadata.py"
 
