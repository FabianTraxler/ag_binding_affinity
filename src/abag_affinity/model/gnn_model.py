--- conflicted
+++ resolved
@@ -206,17 +206,8 @@
             logging.warning("Pretrained model does not have an unfreeze method")
 
         # unfreeze datasets-specific layers
-<<<<<<< HEAD
-        if isinstance(self.dataset_specific_layer, list):
-            for dataset_layer in self.dataset_specific_layer:
-                # dataset_layer.unfreeze()
-                dataset_layer.requires_grad_(True)
-        else:
-            self.dataset_specific_layer.requires_grad_(True)
-=======
         self.dataset_specific_layer.requires_grad_(True)
-
->>>>>>> 169773e9
+        
     def on_save_checkpoint(self, checkpoint):
         """
         Drop frozen parameters (don't save them)
