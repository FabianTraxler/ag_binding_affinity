"""Submodule for Graph Neural Networks trained to predict binding affinity"""

import argparse
import logging
import torch
import torch.nn as nn
import math
from typing import Dict, List, Optional

from .utils import pretrained_models, pretrained_embeddings, NoOpModel, PositiveLinear
from .regression_heads import EdgeRegressionHead, RegressionHead
from .graph_conv_layers import NaiveGraphConv, GuidedGraphConv
import pytorch_lightning as pl
from collections import defaultdict

# We compute the default values for the dataset specific outputlayer using linear regression on available paired data
# More details can be found in data_analysis/Finding_Optimal_h_function.ipynb
DATASET_WEIGHT_BIAS_DICT = defaultdict(lambda: (0.87047189, 0.34777069727887455))
DATASET_WEIGHT_BIAS_DICT['madan21_mutat_hiv'] = (0.8282454412193105, 0.41644568799226406)
DATASET_WEIGHT_BIAS_DICT['mason21_comb_optim_therap_antib_by_predic_combined_H3_3'] = (1.0829338825283161, 0.1493535863888128)
DATASET_WEIGHT_BIAS_DICT['wu17_in'] = (0.746111647985783, 0.5749515719406949)
DATASET_WEIGHT_BIAS_DICT['mason21_comb_optim_therap_antib_by_predic_combined_H3_2'] = (0.49509497516218, 0.3880937320273913)
DATASET_WEIGHT_BIAS_DICT['mason21_comb_optim_therap_antib_by_predic_combined_H3_1'] = (0.7443947282767032, 0.28162449514249066)
DATASET_WEIGHT_BIAS_DICT['wu20_differ_ha_h3_h1'] = (0.9122811283046462, 0.31676705347051387)

class DatasetAdjustment(nn.Module):
    """
    Dataset-specific adjustment layer (linear layer). Initially frozen by default

    Theoretically there is a sigmoidal relationship between the log-affinity and the enrichment value. However, in pooled (DMS) experiments the relationship is much more complex (and potentially linear).
    As we observed that DMS modeling works better with sigmoid, we include it here

    TODO: Can be experimented with to see whether it improves learning from distinct datasets (e.g. by adding an additional layer)

    """
    def __init__(self, layer_type, out_n, dataset_names = None):
        """
<<<<<<< HEAD
        As we initialize with weight=1 and bias=0, implementing bias_only is as simple as only unfreezing bias_only self.unfreeze
=======
        Args:
        layer_type: The kind of layer used for the prediction
        Available types: "identity", "bias_only", "regression", "regression_sigmoid", "positive_regression","positive_regression_sigmoid","mlp"

        out_n: Number of outputs, should be the number of datasets
        dataset_names: A list of dataset_names (same length as out_n) to initialize with a datasetspecific prior
>>>>>>> 69f976e6
        """
        super(DatasetAdjustment, self).__init__()
        self.layer_type = layer_type
        if self.layer_type in ["identity", "bias_only", "regression", "regression_sigmoid", "mlp"]:
            self.linear = nn.Linear(1, out_n)
            weights = torch.ones((out_n, 1))
            bias = torch.zeros((out_n))
            if dataset_names is not None and self.layer_type not in ["identity","bias_only"]:
                # When a dataset is given, we initialize with a precomputed h function if available
                # TODO this does not make sense when using sigmoid activation
                for i, ds_name in enumerate(dataset_names):
                    weights[i,0] = DATASET_WEIGHT_BIAS_DICT[ds_name.split(":")[0]][0]
                    bias[i] = DATASET_WEIGHT_BIAS_DICT[ds_name.split(":")[0]][1]
            self.linear.weight.data = weights
            self.linear.bias.data = bias
        elif self.layer_type in ["positive_regression", "positive_regression_sigmoid"]:
            self.linear = PositiveLinear(1, out_n)
            if dataset_names is not None:
                log_weights = torch.ones((out_n, 1))
                bias = torch.zeros((out_n))
                # When a dataset is given, we initialize with a precomputed h function if available
                for i, ds_name in enumerate(dataset_names):
                    log_weights[i, 0] = math.log(DATASET_WEIGHT_BIAS_DICT[ds_name.split(":")[0]][0])
                    bias[i] = DATASET_WEIGHT_BIAS_DICT[ds_name.split(":")[0]][1]
                self.linear.log_weight.data = log_weights
                self.linear.bias.data = bias
        else:
            raise NotImplementedError(f"'{self.layer_type}' is not implemented at the moment")
        if self.layer_type == 'mlp':
            self.linear_mlp = nn.Linear(out_n, out_n)
            self.linear_mlp.weight.data.copy_(torch.eye(out_n))
            self.linear_mlp.bias.data.fill_(0)
            self.nonlinear = nn.Identity() 

        super().requires_grad_(False)  # Call original version to freeze all parameters

    def forward(self, x: torch.Tensor, layer_selector: torch.Tensor):
        """
        Args:
            x: torch.Tensor of shape (batch_size, 1)
            layer_selector: torch.Tensor of shape (batch_size) with values between 0 and n_out. If -1, return x
        """
        x_all = self.linear(x)
        if self.layer_type == 'mlp':
            x_all = self.linear_mlp(self.nonlinear(x_all))
        # Select the correct output node (dataset-specificity)
        x_selected = x_all[torch.arange(x_all.size(0)), layer_selector]
        if self.layer_type.endswith("_sigmoid"):
            x_selected = torch.sigmoid(x_selected)
            num_excessive = (x_selected == 0).sum() + (x_selected == 1).sum()
            if num_excessive > 0:
                print(f"WARNING: Vanishing gradients in {num_excessive} of {len(x_selected.flatten())} due to excessively large values from NN.")

        # "-1"-selector is interpreted as returning x
        x_selected = torch.where(layer_selector == -1, x.squeeze(-1), x_selected).unsqueeze(-1)

        return x_selected


    def unfreeze(self):
        """
        Unfreeze weights to enable trainig for different settings
        """
        if self.layer_type == 'mlp':
            self.nonlinear = nn.SiLU()

        if self.layer_type == "bias_only":
            self.linear.bias.requires_grad_(True)
            return self
        elif self.layer_type == "identity":
            return self
        else:
            return super().requires_grad_(True)


class AffinityGNN(pl.LightningModule):
    def __init__(self, node_feat_dim: int, edge_feat_dim: int,
                 args: argparse.Namespace,  # provide args so they can be saved by the LightningModule (hparams) and for DatasetAdjustment
                 num_nodes: int = None,
                 pretrained_model: str = "", pretrained_model_path: str = None,
                 gnn_type: str = "5A-proximity",
                 layer_type: str = "GAT", num_gat_heads: int = 3, num_gnn_layers: int = 3,
                 channel_halving: bool = True, channel_doubling: bool = False,
                 node_type: str = "residue",
                 aggregation_method: str = "sum",
                 nonlinearity: str = "relu",
                 num_fc_layers: int = 3, fc_size_halving: bool = True,
                 device: torch.device = torch.device("cpu"),
                 scaled_output: bool = False,
                 dataset_names: List = None):
        """
        Args:
            node_feat_dim: Dimension of node features
            edge_feat_dim: Dimension of edge features
            num_nodes: Number of nodes in the graph
            pretrained_model: Name of pretrained model to use
            pretrained_model_path: Path to pretrained model
            gnn_type: Type of GNN to use
            layer_type: Type of GNN layer to use
            num_gat_heads: Number of GAT heads to use
            num_gnn_layers: Number of GNN layers to use
            channel_halving: Halve the number of channels after each GNN layer
            channel_doubling: Double the number of channels after each GNN layer
            node_type: Type of node to use
            aggregation_method: Method to aggregate node embeddings
            nonlinearity: Nonlinearity to use
            num_fc_layers: Number of fully connected layers to use
            fc_size_halving: Halve the size of the fully connected layers after each layer
            device: Device to use
            scaled_output: Whether to scale the output to the range using a sigmoid [0, 1]. Warning, this does not work too nicely apparently
            dataset_names: Names of all used datasets (for dataset-adjustment layers. avoid :absolute, :relative identifiers)
            args: Arguments passed to the LightningModule
        """

        super(AffinityGNN, self).__init__()
        self.save_hyperparameters()

        # define pretrained embedding model
        if pretrained_model != "":
            self.pretrained_model = pretrained_models[pretrained_model](pretrained_model_path, device)
            node_feat_dim = self.pretrained_model.embedding_size
        else:
            self.pretrained_model = NoOpModel() # only return input

        # define GNN Layers
        if gnn_type == "guided":
            self.graph_conv = GuidedGraphConv(node_feat_dim=node_feat_dim,
                                              edge_feat_dim=edge_feat_dim,
                                              node_type=node_type,
                                              layer_type=layer_type, num_gat_heads=num_gat_heads,
                                              num_gnn_layers=num_gnn_layers,
                                              channel_halving=channel_halving, channel_doubling=channel_doubling,
                                              nonlinearity=nonlinearity)
        elif "proximity" in gnn_type:
            self.graph_conv = NaiveGraphConv(node_feat_dim=node_feat_dim,
                                             edge_feat_dim=edge_feat_dim,
                                             layer_type=layer_type, num_gat_heads=num_gat_heads,
                                             num_gnn_layers=num_gnn_layers,
                                             channel_halving=channel_halving, channel_doubling=channel_doubling,
                                             nonlinearity=nonlinearity)
        elif gnn_type == "identity":
            self.graph_conv = nn.Identity()
            setattr(self.graph_conv, "embedding_dim", node_feat_dim)
        else:
            raise ValueError(f"Invalid gnn_type given: Got {gnn_type} but expected one of ('guided', 'proximity')")
        # define regression head
        if aggregation_method == "edge":
            self.regression_head = EdgeRegressionHead(self.graph_conv.embedding_dim, num_layers=num_fc_layers,
                                                      size_halving=fc_size_halving, nonlinearity=nonlinearity,
                                                      device=device)
        else:
            self.regression_head = RegressionHead(self.graph_conv.embedding_dim, num_nodes=num_nodes,
                                                  aggregation_method=aggregation_method, size_halving=fc_size_halving,
                                                  nonlinearity=nonlinearity,  num_fc_layers=num_fc_layers, device=device)
        # Dataset-specific output layers
        self.dataset_names = dataset_names
        self.dataset_specific_layer = DatasetAdjustment(args.dms_output_layer_type, len(dataset_names), dataset_names)
        self.scaled_output = scaled_output

        self.float()

        self.to(device)

    def forward(self, data: Dict) -> Dict:
        """

        Args:
            data: Dict with "graph": HeteroData and "filename": str and optional "deeprefine_graph": dgl.DGLGraph
            dataset_adjustment: Whether to run a dataset-specific module (linear layer) at the end (to map E-values to binding affinities)

        Returns:
            Dict containing neg_log_kd and e_value. Note that e_value is same as neg_log_kd (identity), the corresponding `dataset_adjustment` value was None
        """
        output = {}
        # calculate pretrained node embeddings
        data = pretrained_embeddings(data, self.pretrained_model)

        # calculate node embeddings
        graph = self.graph_conv(data["graph"])

        # calculate binding affinity
        neg_log_kd = self.regression_head(graph)

        # dataset-specific scaling (could be done before or after scale_output)
        dataset_indices = torch.Tensor([self.dataset_names.index(dataset) if dataset is not None else -1
                                        for dataset in data["dataset_adjustment"]]).long().to(neg_log_kd.device)
        e_value = self.dataset_specific_layer(neg_log_kd, dataset_indices)

        if self.dataset_specific_layer.layer_type.endswith("_sigmoid") and not self.scaled_output and any(data["dataset_adjustment"]):
            raise NotImplementedError("Would need to allow scaling the sigmoidal values back to the original range")

        return {
            "-log(Kd)": neg_log_kd,
            "E": e_value,
        }

    def unfreeze(self):
        """
        Unfreeze potentially frozen modules
        """

        # make pretrained model trainable
        self.pretrained_model.requires_grad = True
        try:
            self.pretrained_model.unfreeze()
        except AttributeError:
            logging.warning("Pretrained model does not have an unfreeze method")

        # unfreeze datasets-specific layers
<<<<<<< HEAD
        # for dataset_layer in self.dataset_specific_layer:
        #     dataset_layer.unfreeze()
        # Above loop throws an error since self.dataset_specific_layer is not iterable
        self.dataset_specific_layer.unfreeze()

=======
        self.dataset_specific_layer.requires_grad_(True)
        
>>>>>>> 69f976e6
    def on_save_checkpoint(self, checkpoint):
        """
        Drop frozen parameters (don't save them)
        """

        for param_name in [
            param_name for param_name, param in self.named_parameters() if not param.requires_grad
        ]:
            try:
                del checkpoint["state_dict"][f"model.{param_name}"]
            except KeyError:
                print(f"Key {param_name} not found")

    def training_step(self, *args):
        pass

    def train_dataloader(self, *args):
        pass
    def configure_optimizers(self, *args):
        pass<|MERGE_RESOLUTION|>--- conflicted
+++ resolved
@@ -35,16 +35,12 @@
     """
     def __init__(self, layer_type, out_n, dataset_names = None):
         """
-<<<<<<< HEAD
-        As we initialize with weight=1 and bias=0, implementing bias_only is as simple as only unfreezing bias_only self.unfreeze
-=======
         Args:
         layer_type: The kind of layer used for the prediction
         Available types: "identity", "bias_only", "regression", "regression_sigmoid", "positive_regression","positive_regression_sigmoid","mlp"
 
         out_n: Number of outputs, should be the number of datasets
         dataset_names: A list of dataset_names (same length as out_n) to initialize with a datasetspecific prior
->>>>>>> 69f976e6
         """
         super(DatasetAdjustment, self).__init__()
         self.layer_type = layer_type
@@ -254,16 +250,8 @@
             logging.warning("Pretrained model does not have an unfreeze method")
 
         # unfreeze datasets-specific layers
-<<<<<<< HEAD
-        # for dataset_layer in self.dataset_specific_layer:
-        #     dataset_layer.unfreeze()
-        # Above loop throws an error since self.dataset_specific_layer is not iterable
         self.dataset_specific_layer.unfreeze()
-
-=======
-        self.dataset_specific_layer.requires_grad_(True)
         
->>>>>>> 69f976e6
     def on_save_checkpoint(self, checkpoint):
         """
         Drop frozen parameters (don't save them)
