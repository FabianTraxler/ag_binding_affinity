"""Module providing implementations of different training modalities"""

import logging
import torch
from argparse import Namespace
import numpy as np
from typing import Dict, Tuple
import random

from abag_affinity.utils.config import read_config
from abag_affinity.train.utils import load_model, load_datasets, train_loop, finetune_backbone, bucket_learning

random.seed(123)

<<<<<<< HEAD
torch.cuda.empty_cache()
torch.multiprocessing.set_sharing_strategy('file_system') # cluster mulitple dataloader

=======
torch.multiprocessing.set_sharing_strategy('file_system') # cluster multiple dataloader
>>>>>>> 650ee465
logger = logging.getLogger(__name__) # setup module logger


def model_train(args:Namespace, validation_set: int = None) -> Tuple[torch.nn.Module, Dict]:
    """ Model training functionality

    1. Get random initialized model
    2. Get dataloader
    3. Train model
    4. Return results

    Args:
        args: CLI arguments
        validation_set: Validation set to use

    Returns:
        Tuple: Trained model and Dict with results and statistics of training
    """

    config = read_config(args.config_file)

    dataset_name = config["TRAIN"]["standard"]["dataset"]

    if validation_set is None:
        validation_set = args.validation_set

    train_data, val_data = load_datasets(config, dataset_name, args.data_type, validation_set, args)

    logger.info("Val Set:{} | Train Size:{} | Test Size: {}".format(str(validation_set), len(train_data), len(val_data)))

    use_cuda = torch.cuda.is_available()
    device = torch.device("cuda" if use_cuda else "cpu")

    model = load_model(args.model_type, train_data.num_features, train_data.num_edge_features, args, device)

    results, model = train_loop(model, train_data, val_data, args)

    if args.model_type in ["DDGBackboneFC", "DeepRefineBackbone"]:
        results, model = finetune_backbone(model, train_data, val_data)
    return model, results


def cross_validation(args:Namespace) -> Tuple[None, Dict]:
    """ Perform a Cross Validation based on predefined splits of the data

    Args:
        args: CLI arguments

    Returns:
        Tuple: None and the results and statistics of training
    """
    losses = []
    correlations = []
    all_results = {}

    for i in range(1, 4):
        logger.info("Validation on split {} and training with all other splits\n".format(i))
        results = model_train(args, validation_set=i)
        losses.append(results["best_loss"])
        correlations.append(results["best_correlation"])
        all_results[i] = results

    logger.info("Average Loss: {} ({})".format(np.mean(losses), np.std(losses)))
    logger.info("Average Pearson Correlation: {} ({})".format(np.mean(correlations), np.std(correlations)))

    return None, all_results


def pretrain_model(args:Namespace) -> Tuple[torch.nn.Module, Dict]:
    """ Pretrain model and then finetune model based on information in config file

    Args:
        args: CLI arguments

    Returns:
        Tuple: Trained model and Dict with results and statistics of training
    """
    config = read_config(args.config_file)

    datasets = config["TRAIN"]["transfer"]["datasets"]

    use_cuda = torch.cuda.is_available()
    device = torch.device("cuda" if use_cuda else "cpu")
    model = None

    all_results = {}

    logger.debug("Loading Datasets")

    for dataset_name in datasets:
        logger.info("Training with {} starting ...".format(dataset_name))
        logger.debug(f"Loading  {dataset_name}")
        train_data, val_data = load_datasets(config, dataset_name, args.data_type, args.validation_set, args)

        if model is None: # only load model for first dataset
            logger.debug(f"Loading  {args.model_type}")
            model = load_model(args.model_type, train_data.num_features, train_data.num_edge_features, args, device)
            logger.debug(f"Model Memory usage: {torch.cuda.max_memory_allocated()}")
        logger.debug(f"Training with  {dataset_name}")
        logger.debug(f"Training done on GPU: {next(model.parameters()).is_cuda}")
        results, model = train_loop(model, train_data, val_data, args)

        logger.info("Training with {} completed".format(dataset_name))
        logger.debug(results)
        all_results[dataset_name] = results

    if args.model_type == "DDGBackboneFC" and datasets[-1] == "Dataset_v1":
        train_data, val_data = load_datasets(config, datasets[-1], args.data_type, args.validation_set, args)
        model, results = finetune_backbone(model, train_data, val_data, args)
        all_results["finetuning"] = results

    return model, all_results


def bucket_train(args:Namespace) -> Tuple[torch.nn.Module, Dict]:
    """ Train on multiple datasets in parallel but downsample larger datasets to the smallest in ever epoch

    Args:
        args: CLI arguments

    Returns:
        Tuple: Trained model and Dict with results and statistics of training
    """
    config = read_config(args.config_file)

    datasets = config["TRAIN"]["bucket"]["datasets"]

    use_cuda = torch.cuda.is_available()
    device = torch.device("cuda" if use_cuda else "cpu")

    train_datasets = []
    val_datasets = []

    for dataset_name in datasets:
        train_data, val_data = load_datasets(config, dataset_name, args.data_type, args.validation_set, args)
        train_datasets.append(train_data)
        val_datasets.append(val_data)

    model = load_model(args.model_type, train_datasets[0].num_features, train_datasets[0].num_edge_features, args, device)
    logger.debug(f"Training done on GPU = {next(model.parameters()).is_cuda}")

    logger.info("Training with {} starting ...".format(datasets))
    results, model = bucket_learning(model, train_datasets, val_datasets, args)
    logger.info("Training with {} completed".format(datasets))

    logger.debug(results)
    return model, results
<|MERGE_RESOLUTION|>--- conflicted
+++ resolved
@@ -1,168 +1,164 @@
-"""Module providing implementations of different training modalities"""
-
-import logging
-import torch
-from argparse import Namespace
-import numpy as np
-from typing import Dict, Tuple
-import random
-
-from abag_affinity.utils.config import read_config
-from abag_affinity.train.utils import load_model, load_datasets, train_loop, finetune_backbone, bucket_learning
-
-random.seed(123)
-
-<<<<<<< HEAD
-torch.cuda.empty_cache()
-torch.multiprocessing.set_sharing_strategy('file_system') # cluster mulitple dataloader
-
-=======
-torch.multiprocessing.set_sharing_strategy('file_system') # cluster multiple dataloader
->>>>>>> 650ee465
-logger = logging.getLogger(__name__) # setup module logger
-
-
-def model_train(args:Namespace, validation_set: int = None) -> Tuple[torch.nn.Module, Dict]:
-    """ Model training functionality
-
-    1. Get random initialized model
-    2. Get dataloader
-    3. Train model
-    4. Return results
-
-    Args:
-        args: CLI arguments
-        validation_set: Validation set to use
-
-    Returns:
-        Tuple: Trained model and Dict with results and statistics of training
-    """
-
-    config = read_config(args.config_file)
-
-    dataset_name = config["TRAIN"]["standard"]["dataset"]
-
-    if validation_set is None:
-        validation_set = args.validation_set
-
-    train_data, val_data = load_datasets(config, dataset_name, args.data_type, validation_set, args)
-
-    logger.info("Val Set:{} | Train Size:{} | Test Size: {}".format(str(validation_set), len(train_data), len(val_data)))
-
-    use_cuda = torch.cuda.is_available()
-    device = torch.device("cuda" if use_cuda else "cpu")
-
-    model = load_model(args.model_type, train_data.num_features, train_data.num_edge_features, args, device)
-
-    results, model = train_loop(model, train_data, val_data, args)
-
-    if args.model_type in ["DDGBackboneFC", "DeepRefineBackbone"]:
-        results, model = finetune_backbone(model, train_data, val_data)
-    return model, results
-
-
-def cross_validation(args:Namespace) -> Tuple[None, Dict]:
-    """ Perform a Cross Validation based on predefined splits of the data
-
-    Args:
-        args: CLI arguments
-
-    Returns:
-        Tuple: None and the results and statistics of training
-    """
-    losses = []
-    correlations = []
-    all_results = {}
-
-    for i in range(1, 4):
-        logger.info("Validation on split {} and training with all other splits\n".format(i))
-        results = model_train(args, validation_set=i)
-        losses.append(results["best_loss"])
-        correlations.append(results["best_correlation"])
-        all_results[i] = results
-
-    logger.info("Average Loss: {} ({})".format(np.mean(losses), np.std(losses)))
-    logger.info("Average Pearson Correlation: {} ({})".format(np.mean(correlations), np.std(correlations)))
-
-    return None, all_results
-
-
-def pretrain_model(args:Namespace) -> Tuple[torch.nn.Module, Dict]:
-    """ Pretrain model and then finetune model based on information in config file
-
-    Args:
-        args: CLI arguments
-
-    Returns:
-        Tuple: Trained model and Dict with results and statistics of training
-    """
-    config = read_config(args.config_file)
-
-    datasets = config["TRAIN"]["transfer"]["datasets"]
-
-    use_cuda = torch.cuda.is_available()
-    device = torch.device("cuda" if use_cuda else "cpu")
-    model = None
-
-    all_results = {}
-
-    logger.debug("Loading Datasets")
-
-    for dataset_name in datasets:
-        logger.info("Training with {} starting ...".format(dataset_name))
-        logger.debug(f"Loading  {dataset_name}")
-        train_data, val_data = load_datasets(config, dataset_name, args.data_type, args.validation_set, args)
-
-        if model is None: # only load model for first dataset
-            logger.debug(f"Loading  {args.model_type}")
-            model = load_model(args.model_type, train_data.num_features, train_data.num_edge_features, args, device)
-            logger.debug(f"Model Memory usage: {torch.cuda.max_memory_allocated()}")
-        logger.debug(f"Training with  {dataset_name}")
-        logger.debug(f"Training done on GPU: {next(model.parameters()).is_cuda}")
-        results, model = train_loop(model, train_data, val_data, args)
-
-        logger.info("Training with {} completed".format(dataset_name))
-        logger.debug(results)
-        all_results[dataset_name] = results
-
-    if args.model_type == "DDGBackboneFC" and datasets[-1] == "Dataset_v1":
-        train_data, val_data = load_datasets(config, datasets[-1], args.data_type, args.validation_set, args)
-        model, results = finetune_backbone(model, train_data, val_data, args)
-        all_results["finetuning"] = results
-
-    return model, all_results
-
-
-def bucket_train(args:Namespace) -> Tuple[torch.nn.Module, Dict]:
-    """ Train on multiple datasets in parallel but downsample larger datasets to the smallest in ever epoch
-
-    Args:
-        args: CLI arguments
-
-    Returns:
-        Tuple: Trained model and Dict with results and statistics of training
-    """
-    config = read_config(args.config_file)
-
-    datasets = config["TRAIN"]["bucket"]["datasets"]
-
-    use_cuda = torch.cuda.is_available()
-    device = torch.device("cuda" if use_cuda else "cpu")
-
-    train_datasets = []
-    val_datasets = []
-
-    for dataset_name in datasets:
-        train_data, val_data = load_datasets(config, dataset_name, args.data_type, args.validation_set, args)
-        train_datasets.append(train_data)
-        val_datasets.append(val_data)
-
-    model = load_model(args.model_type, train_datasets[0].num_features, train_datasets[0].num_edge_features, args, device)
-    logger.debug(f"Training done on GPU = {next(model.parameters()).is_cuda}")
-
-    logger.info("Training with {} starting ...".format(datasets))
-    results, model = bucket_learning(model, train_datasets, val_datasets, args)
-    logger.info("Training with {} completed".format(datasets))
-
-    logger.debug(results)
-    return model, results
+"""Module providing implementations of different training modalities"""
+
+import logging
+import torch
+from argparse import Namespace
+import numpy as np
+from typing import Dict, Tuple
+import random
+
+from abag_affinity.utils.config import read_config
+from abag_affinity.train.utils import load_model, load_datasets, train_loop, finetune_backbone, bucket_learning
+
+random.seed(123)
+
+torch.cuda.empty_cache()
+torch.multiprocessing.set_sharing_strategy('file_system') # cluster mulitple dataloader
+
+logger = logging.getLogger(__name__) # setup module logger
+
+
+def model_train(args:Namespace, validation_set: int = None) -> Tuple[torch.nn.Module, Dict]:
+    """ Model training functionality
+
+    1. Get random initialized model
+    2. Get dataloader
+    3. Train model
+    4. Return results
+
+    Args:
+        args: CLI arguments
+        validation_set: Validation set to use
+
+    Returns:
+        Tuple: Trained model and Dict with results and statistics of training
+    """
+
+    config = read_config(args.config_file)
+
+    dataset_name = config["TRAIN"]["standard"]["dataset"]
+
+    if validation_set is None:
+        validation_set = args.validation_set
+
+    train_data, val_data = load_datasets(config, dataset_name, args.data_type, validation_set, args)
+
+    logger.info("Val Set:{} | Train Size:{} | Test Size: {}".format(str(validation_set), len(train_data), len(val_data)))
+
+    use_cuda = torch.cuda.is_available()
+    device = torch.device("cuda" if use_cuda else "cpu")
+
+    model = load_model(args.model_type, train_data.num_features, train_data.num_edge_features, args, device)
+
+    results, model = train_loop(model, train_data, val_data, args)
+
+    if args.model_type in ["DDGBackboneFC", "DeepRefineBackbone"]:
+        results, model = finetune_backbone(model, train_data, val_data)
+    return model, results
+
+
+def cross_validation(args:Namespace) -> Tuple[None, Dict]:
+    """ Perform a Cross Validation based on predefined splits of the data
+
+    Args:
+        args: CLI arguments
+
+    Returns:
+        Tuple: None and the results and statistics of training
+    """
+    losses = []
+    correlations = []
+    all_results = {}
+
+    for i in range(1, 4):
+        logger.info("Validation on split {} and training with all other splits\n".format(i))
+        results = model_train(args, validation_set=i)
+        losses.append(results["best_loss"])
+        correlations.append(results["best_correlation"])
+        all_results[i] = results
+
+    logger.info("Average Loss: {} ({})".format(np.mean(losses), np.std(losses)))
+    logger.info("Average Pearson Correlation: {} ({})".format(np.mean(correlations), np.std(correlations)))
+
+    return None, all_results
+
+
+def pretrain_model(args:Namespace) -> Tuple[torch.nn.Module, Dict]:
+    """ Pretrain model and then finetune model based on information in config file
+
+    Args:
+        args: CLI arguments
+
+    Returns:
+        Tuple: Trained model and Dict with results and statistics of training
+    """
+    config = read_config(args.config_file)
+
+    datasets = config["TRAIN"]["transfer"]["datasets"]
+
+    use_cuda = torch.cuda.is_available()
+    device = torch.device("cuda" if use_cuda else "cpu")
+    model = None
+
+    all_results = {}
+
+    logger.debug("Loading Datasets")
+
+    for dataset_name in datasets:
+        logger.info("Training with {} starting ...".format(dataset_name))
+        logger.debug(f"Loading  {dataset_name}")
+        train_data, val_data = load_datasets(config, dataset_name, args.data_type, args.validation_set, args)
+
+        if model is None: # only load model for first dataset
+            logger.debug(f"Loading  {args.model_type}")
+            model = load_model(args.model_type, train_data.num_features, train_data.num_edge_features, args, device)
+            logger.debug(f"Model Memory usage: {torch.cuda.max_memory_allocated()}")
+        logger.debug(f"Training with  {dataset_name}")
+        logger.debug(f"Training done on GPU: {next(model.parameters()).is_cuda}")
+        results, model = train_loop(model, train_data, val_data, args)
+
+        logger.info("Training with {} completed".format(dataset_name))
+        logger.debug(results)
+        all_results[dataset_name] = results
+
+    if args.model_type == "DDGBackboneFC" and datasets[-1] == "Dataset_v1":
+        train_data, val_data = load_datasets(config, datasets[-1], args.data_type, args.validation_set, args)
+        model, results = finetune_backbone(model, train_data, val_data, args)
+        all_results["finetuning"] = results
+
+    return model, all_results
+
+
+def bucket_train(args:Namespace) -> Tuple[torch.nn.Module, Dict]:
+    """ Train on multiple datasets in parallel but downsample larger datasets to the smallest in ever epoch
+
+    Args:
+        args: CLI arguments
+
+    Returns:
+        Tuple: Trained model and Dict with results and statistics of training
+    """
+    config = read_config(args.config_file)
+
+    datasets = config["TRAIN"]["bucket"]["datasets"]
+
+    use_cuda = torch.cuda.is_available()
+    device = torch.device("cuda" if use_cuda else "cpu")
+
+    train_datasets = []
+    val_datasets = []
+
+    for dataset_name in datasets:
+        train_data, val_data = load_datasets(config, dataset_name, args.data_type, args.validation_set, args)
+        train_datasets.append(train_data)
+        val_datasets.append(val_data)
+
+    model = load_model(args.model_type, train_datasets[0].num_features, train_datasets[0].num_edge_features, args, device)
+    logger.debug(f"Training done on GPU = {next(model.parameters()).is_cuda}")
+
+    logger.info("Training with {} starting ...".format(datasets))
+    results, model = bucket_learning(model, train_datasets, val_datasets, args)
+    logger.info("Training with {} completed".format(datasets))
+
+    logger.debug(results)
+    return model, results