--- conflicted
+++ resolved
@@ -1,332 +1,327 @@
-"""Module providing implementations of different training modalities"""
-import logging
-import os
-from pathlib import Path
-import pandas as pd
-import torch
-from argparse import Namespace
-import numpy as np
-from typing import Dict, Tuple
-import random
-from collections import Counter
-
-from ..utils.config import read_config, get_data_paths
-from .utils import get_skempi_corr, load_model, load_datasets, train_loop, finetune_frozen, bucket_learning, get_benchmark_score, \
-    get_abag_test_score
-from ..model.gnn_model import AffinityGNN
-
-
-
-torch.cuda.empty_cache()
-torch.multiprocessing.set_sharing_strategy('file_system') # cluster mulitple dataloader
-
-logger = logging.getLogger(__name__) # setup module logger
-
-
-def model_train(args:Namespace, validation_set: int = None) -> Tuple[AffinityGNN, Dict]:
-    """ Model training functionality
-
-    1. Get random initialized model
-    2. Get dataloader
-    3. Train model
-    4. Return results
-
-    Args:
-        args: CLI arguments
-        validation_set: Validation set to use
-
-    Returns:
-        Tuple: Trained model and Dict with results and statistics of training
-    """
-
-    dataset_name = args.target_dataset
-
-    if validation_set is None:
-        validation_set = args.validation_set
-
-    train_data, val_datas = load_datasets(args.config, dataset_name, validation_set, args)
-
-    logger.info("Val Set:{} | Train Size:{} | Test Size: {}".format(str(validation_set), len(train_data), len(val_datas)))
-
-    use_cuda = args.cuda and torch.cuda.is_available()
-    device = torch.device("cuda" if use_cuda else "cpu")
-
-    model = load_model(train_data.num_features, train_data.num_edge_features, [dataset_name], args, device)
-
-    logger.debug(f"Training with  {dataset_name}")
-    logger.debug(f"Training done on GPU: {next(model.parameters()).is_cuda}")
-
-    results, best_model, wandb = train_loop(model, train_data, val_datas, args)
-
-    if args.fine_tune:
-        results, best_model = finetune_frozen(best_model, train_data, val_datas, args, lr_reduction=0.2)
-    return best_model, results, wandb
-
-
-def pretrain_model(args:Namespace) -> Tuple[AffinityGNN, Dict]:
-    """ Pretrain model and then finetune model based on information in config file
-
-    Args:
-        args: CLI arguments
-
-    Returns:
-        Tuple: Trained model and Dict with results and statistics of training
-    """
-    config = read_config(args.config_file)
-
-    datasets = args.transfer_learning_datasets + [args.target_dataset]
-
-    use_cuda = args.cuda and torch.cuda.is_available()
-    device = torch.device("cuda" if use_cuda else "cpu")
-    model = None
-
-    all_results = {}
-
-    logger.debug("Loading Datasets")
-
-    for dataset_name in datasets:
-        logger.info("Training with {} starting ...".format(dataset_name))
-        logger.debug(f"Loading  {dataset_name}")
-        train_data, val_datas = load_datasets(config, dataset_name, args.validation_set, args)
-
-        if model is None: # only load model for first dataset
-            logger.debug(f"Loading  Model")
-            model = load_model(train_data.num_features, train_data.num_edge_features, datasets, args, device)
-            logger.debug(f"Model Memory usage: {torch.cuda.max_memory_allocated()/(1<<20):,.0f} MB")
-        logger.debug(f"Training with  {dataset_name}")
-        logger.debug(f"Training done on GPU: {next(model.parameters()).is_cuda}")
-
-        results, model, wandb = train_loop(model, train_data, val_datas, args)
-
-        logger.info("Training with {} completed".format(dataset_name))
-        logger.debug(results)
-        all_results[dataset_name] = results
-
-    if args.fine_tune:
-        raise NotImplementedError("We would need to fine-tune on all DMS datasets, e.g. via a for-loop again?")
-        train_data, val_datas = load_datasets(config, datasets[-1], args.validation_set, args)
-        results, model = finetune_frozen(model, train_data, val_datas, args, lr_reduction=0.2)
-        all_results["finetuning"] = results
-
-    return model, all_results, wandb
-
-
-def bucket_train(args:Namespace) -> Tuple[AffinityGNN, Dict]:
-    """ Train on multiple datasets in parallel but downsample larger datasets to the smallest in ever epoch
-
-    Args:
-        args: CLI arguments
-
-    Returns:
-        Tuple: Trained model and Dict with results and statistics of training
-    """
-    config = read_config(args.config_file)
-
-    datasets = args.transfer_learning_datasets + [args.target_dataset]
-
-    use_cuda = args.cuda and torch.cuda.is_available()
-    device = torch.device("cuda" if use_cuda else "cpu")
-
-    train_datasets = []
-    val_datasets = []
-
-    double_dataset = set() # check if dataset occours in multiple datalaoders (eg. relative and absolute)
-    dataset_counter = Counter([dataset_name.split("#")[0] for dataset_name in datasets])
-    for name, count in dataset_counter.items():
-        if count > 1:
-            double_dataset.add(name)
-
-    for dataset_type in datasets:
-        train_data, val_datas = load_datasets(config, dataset_type, args.validation_set, args)
-
-        data_name, loss_type = dataset_type.split("#")
-        if not train_data.relative_data and data_name in double_dataset:
-            # set the force_recomputation to False for absolute dataset because relative loader already preprocesses graphs
-            train_data.force_recomputation = False
-            for val_data in val_datas:
-                val_data.force_recomputation = False
-
-        if len(train_data) > 0:
-            train_datasets.append(train_data)
-
-        for val_data in val_datas:
-            if len(val_data) > 0:
-                val_datasets.append(val_data)
-
-    model = load_model(train_datasets[0].num_features, train_datasets[0].num_edge_features, datasets, args, device)
-    logger.debug(f"Training done on GPU = {next(model.parameters()).is_cuda}")
-
-<<<<<<< HEAD
-    logger.info("Training with {}".format(", ".join([dataset.dataset_name for dataset in train_datasets])))
-    logger.info("Evaluating on {}".format(", ".join([dataset.dataset_name for dataset in val_datasets])))
-    results, model, wandb = bucket_learning(model, train_datasets, val_datasets, args)
-=======
-    logger.info("Training with {}".format(", ".join([dataset.full_dataset_name for dataset in train_datasets])))
-    logger.info("Evaluating on {}".format(", ".join([dataset.full_dataset_name for dataset in val_datasets])))
-    results, model = bucket_learning(model, train_datasets, val_datasets, args)
->>>>>>> 169773e9
-    logger.info("Training with {} completed".format(datasets))
-
-    if args.fine_tune:
-        # TODO here we generate a new wandb instance?!
-        results, model = finetune_frozen(model, train_datasets, val_datasets, args, lr_reduction=0.2)
-
-    logger.debug(results)
-    return model, results, wandb
-
-
-def train_transferlearnings_validate_target(args: Namespace):
-    """
-    Train on the transfer learning datasets, validate on the target dataset, making sure that the target dataset is excluded from the training
-
-    This function is dedicated to the DMS cross-validation and slightly abuses the CLI argument names
-    """
-    config = read_config(args.config_file)
-
-    # make sure that the loss functions are not in the way
-    logging.warning(f"loss in target_dataset ({args.target_dataset}) is ignored.")
-
-    training_set_names = [dataset for dataset in args.transfer_learning_datasets if dataset.split("#")[0] != args.target_dataset.split("#")[0]]
-
-    use_cuda = args.cuda and torch.cuda.is_available()
-    device = torch.device("cuda" if use_cuda else "cpu")
-
-    train_datasets = []
-    val_datasets = []
-
-    for dataset_type in training_set_names:
-        train_data, val_datas = load_datasets(config, dataset_type, args.validation_set, args, 0.0)  # For simplicity, we only load training data. (makes the DMS cross-validation sweep simpler)
-
-        if len(train_data) > 0:
-            train_datasets.append(train_data)
-
-    # Load the main validation dataset
-    for val_data in load_datasets(config, args.target_dataset, args.validation_set, args, 1.0)[1]:
-        if len(val_data) > 0:
-            val_datasets.append(val_data)
-
-    model = load_model(train_datasets[0].num_features, train_datasets[0].num_edge_features, training_set_names + [args.target_dataset], args, device)
-    logger.debug(f"Training done on GPU = {next(model.parameters()).is_cuda}")
-
-    logger.info("Training with {}".format(", ".join([dataset.full_dataset_name for dataset in train_datasets])))
-    logger.info("Evaluating on {}".format(", ".join([dataset.full_dataset_name for dataset in val_datasets])))
-    results, model = bucket_learning(model, train_datasets, val_datasets, args)
-    logger.info("Training with {} completed".format(training_set_names))
-
-    if args.fine_tune:
-        results, model = finetune_frozen(model, train_datasets, val_datasets, args, lr_reduction=0.2)
-
-    logger.debug(results)
-    return model, results
-
-
-def cross_validation(args:Namespace) -> Tuple[None, Dict]:
-    """ Perform a Cross Validation based on predefined splits of the data
-
-    Args:
-        args: CLI arguments
-
-    Returns:
-        Tuple: None and the results and statistics of training
-    """
-
-
-    experiment_name = "CV_experiment_transfer_learning"
-
-    Path(args.config["model_path"]).mkdir(exist_ok=True, parents=True)
-    losses = []
-    correlations = []
-    all_results = {}
-    benchmark_losses = []
-    benchmark_correlation = []
-    test_losses = []
-    test_correlation = []
-    skempi_losses = []
-    skempi_correlation = []
-    skempi_grouped_correlation = []
-
-    training = {
-        "bucket_train": bucket_train,
-        "pretrain_model": pretrain_model,
-        "model_train": model_train
-    }
-
-    #args.max_epochs = 1
-    summary_path, _ = get_data_paths(args.config, "abag_affinity")
-    summary_df = pd.read_csv(summary_path, index_col=0)
-    n_splits = summary_df["validation"].max() + 1
-
-    Path(os.path.join(args.config["prediction_path"], experiment_name)).mkdir(exist_ok=True, parents=True)
-
-    for i in range(1, n_splits):
-        logger.info("\nValidation on split {} and training with all other splits".format(i))
-        args.validation_set = i
-        best_model, results, wandb = training[args.train_strategy](args)
-        torch.save(best_model.state_dict(), os.path.join(args.config["model_path"], f"best_model_val_set_{i}.pt"))
-
-        if args.target_dataset in results:
-            losses.append(results[args.target_dataset]["best_loss"])
-            correlations.append(results[args.target_dataset]["best_correlation"])
-            logger.info(f"Results for split {i} >>> {results[args.target_dataset]['best_correlation']}")
-        else:
-            losses.append(results["best_loss"])
-            correlations.append(results["best_correlation"])
-            logger.info(f"Results for split {i} >>> {results['best_correlation']}")
-
-        all_results[i] = results
-
-        # Benchmark results
-        benchmark_plot_path = os.path.join(args.config["plot_path"], experiment_name, f"benchmark_cv{args.validation_set}.png")
-        benchmark_pearson, benchmark_loss, benchmark_df = get_benchmark_score(best_model, args, tqdm_output=args.tqdm_output, plot_path=benchmark_plot_path)
-        benchmark_df.to_csv(os.path.join(args.config["prediction_path"], experiment_name, f"benchmark_cv{args.validation_set}.csv"))
-
-        benchmark_losses.append(benchmark_loss)
-        benchmark_correlation.append(benchmark_pearson)
-        logger.info(f"Benchmark results >>> {benchmark_pearson}")
-
-        # SKEMPI results
-        skempi_test_plot_path = os.path.join(args.config["plot_path"], experiment_name,
-                                            f"skempi_score_test_cv{args.validation_set}.png")
-        test_skempi_grouped_corrs, test_skempi_score, test_loss_skempi, test_skempi_df = get_skempi_corr(best_model, args, tqdm_output=args.tqdm_output,
-                                                              plot_path=skempi_test_plot_path)
-        test_skempi_df.to_csv(os.path.join(args.config["prediction_path"], experiment_name, f"skempi_score_test_cv{args.validation_set}.csv"))
-
-        skempi_grouped_correlation.append(test_skempi_grouped_corrs)
-        skempi_correlation.append(test_skempi_score)
-        skempi_losses.append(test_loss_skempi)
-        logger.info(f"SKEMPI testset results >>> {test_skempi_score}")
-
-        # ABAG Test set results
-        abag_test_plot_path = os.path.join(args.config["plot_path"], experiment_name,
-                                           f"abag_affinity_test_cv{args.validation_set}.png")
-        test_pearson, test_loss, test_df = get_abag_test_score(best_model, args, tqdm_output=args.tqdm_output,
-                                                      plot_path=abag_test_plot_path,
-                                                      validation_set=i)
-        test_df.to_csv(os.path.join(args.config["prediction_path"], experiment_name, f"abag_affinity_test_cv{args.validation_set}.csv"))
-        test_losses.append(test_loss)
-        test_correlation.append(test_pearson)
-        logger.info(f"AbAg-Affinity testset results >>> {test_pearson}")
-
-        wandb_benchmark_log = {"abag_test_pearson": test_pearson, "abag_test_loss": test_loss,
-                               "skempi_test_pearson": test_skempi_score, "skempi_test_loss": test_loss_skempi,
-                               "benchmark_test_pearson": benchmark_pearson, "benchmark_test_loss": benchmark_loss}
-        wandb.log(wandb_benchmark_log, commit=True)
-
-
-    logger.info("Average Loss: {} ({})".format(np.mean(losses), np.std(losses)))
-    logger.info("Losses: {}".format(" - ".join([ str(loss) for loss in losses ])))
-    logger.info("Average Pearson Correlation: {} ({})".format(np.mean(correlations), np.std(correlations)))
-    logger.info("Correlations: {}".format(" - ".join([ str(corr) for corr in correlations ])))
-
-    logger.info("Average Pearson Correlation Benchmark: {} ({})".format(np.mean(benchmark_correlation), np.std(benchmark_correlation)))
-    logger.info("Benchmark correlations: {}".format(" - ".join([ str(corr) for corr in benchmark_correlation])))
-
-    logger.info("Average Pearson Correlation AbAg testset: {} ({})".format(np.mean(test_correlation), np.std(test_correlation)))
-    logger.info("AbAg testset correlations: {}".format(" - ".join([ str(corr) for corr in test_correlation])))
-
-    logger.info("Average PDB-grouped Pearson Correlation SKEMPI testset: {} ({})".format(np.mean(skempi_grouped_correlation), np.std(skempi_grouped_correlation)))
-    logger.info("Average Pearson Correlation SKEMPI testset: {} ({})".format(np.mean(skempi_correlation), np.std(skempi_correlation)))
-    logger.info("Skempi testset correlations: {}".format(" - ".join([ str(corr) for corr in skempi_correlation])))
-
-    return None, all_results
-
+"""Module providing implementations of different training modalities"""
+import logging
+import os
+from pathlib import Path
+import pandas as pd
+import torch
+from argparse import Namespace
+import numpy as np
+from typing import Dict, Tuple
+import random
+from collections import Counter
+
+from ..utils.config import read_config, get_data_paths
+from .utils import get_skempi_corr, load_model, load_datasets, train_loop, finetune_frozen, bucket_learning, get_benchmark_score, \
+    get_abag_test_score
+from ..model.gnn_model import AffinityGNN
+
+
+
+torch.cuda.empty_cache()
+torch.multiprocessing.set_sharing_strategy('file_system') # cluster mulitple dataloader
+
+logger = logging.getLogger(__name__) # setup module logger
+
+
+def model_train(args:Namespace, validation_set: int = None) -> Tuple[AffinityGNN, Dict]:
+    """ Model training functionality
+
+    1. Get random initialized model
+    2. Get dataloader
+    3. Train model
+    4. Return results
+
+    Args:
+        args: CLI arguments
+        validation_set: Validation set to use
+
+    Returns:
+        Tuple: Trained model and Dict with results and statistics of training
+    """
+
+    dataset_name = args.target_dataset
+
+    if validation_set is None:
+        validation_set = args.validation_set
+
+    train_data, val_datas = load_datasets(args.config, dataset_name, validation_set, args)
+
+    logger.info("Val Set:{} | Train Size:{} | Test Size: {}".format(str(validation_set), len(train_data), len(val_datas)))
+
+    use_cuda = args.cuda and torch.cuda.is_available()
+    device = torch.device("cuda" if use_cuda else "cpu")
+
+    model = load_model(train_data.num_features, train_data.num_edge_features, [dataset_name], args, device)
+
+    logger.debug(f"Training with  {dataset_name}")
+    logger.debug(f"Training done on GPU: {next(model.parameters()).is_cuda}")
+
+    results, best_model, wandb = train_loop(model, train_data, val_datas, args)
+
+    if args.fine_tune:
+        results, best_model = finetune_frozen(best_model, train_data, val_datas, args, lr_reduction=0.2)
+    return best_model, results, wandb
+
+
+def pretrain_model(args:Namespace) -> Tuple[AffinityGNN, Dict]:
+    """ Pretrain model and then finetune model based on information in config file
+
+    Args:
+        args: CLI arguments
+
+    Returns:
+        Tuple: Trained model and Dict with results and statistics of training
+    """
+    config = read_config(args.config_file)
+
+    datasets = args.transfer_learning_datasets + [args.target_dataset]
+
+    use_cuda = args.cuda and torch.cuda.is_available()
+    device = torch.device("cuda" if use_cuda else "cpu")
+    model = None
+
+    all_results = {}
+
+    logger.debug("Loading Datasets")
+
+    for dataset_name in datasets:
+        logger.info("Training with {} starting ...".format(dataset_name))
+        logger.debug(f"Loading  {dataset_name}")
+        train_data, val_datas = load_datasets(config, dataset_name, args.validation_set, args)
+
+        if model is None: # only load model for first dataset
+            logger.debug(f"Loading  Model")
+            model = load_model(train_data.num_features, train_data.num_edge_features, datasets, args, device)
+            logger.debug(f"Model Memory usage: {torch.cuda.max_memory_allocated()/(1<<20):,.0f} MB")
+        logger.debug(f"Training with  {dataset_name}")
+        logger.debug(f"Training done on GPU: {next(model.parameters()).is_cuda}")
+
+        results, model, wandb = train_loop(model, train_data, val_datas, args)
+
+        logger.info("Training with {} completed".format(dataset_name))
+        logger.debug(results)
+        all_results[dataset_name] = results
+
+    if args.fine_tune:
+        raise NotImplementedError("We would need to fine-tune on all DMS datasets, e.g. via a for-loop again?")
+        train_data, val_datas = load_datasets(config, datasets[-1], args.validation_set, args)
+        results, model = finetune_frozen(model, train_data, val_datas, args, lr_reduction=0.2)
+        all_results["finetuning"] = results
+
+    return model, all_results, wandb
+
+
+def bucket_train(args:Namespace) -> Tuple[AffinityGNN, Dict]:
+    """ Train on multiple datasets in parallel but downsample larger datasets to the smallest in ever epoch
+
+    Args:
+        args: CLI arguments
+
+    Returns:
+        Tuple: Trained model and Dict with results and statistics of training
+    """
+    config = read_config(args.config_file)
+
+    datasets = args.transfer_learning_datasets + [args.target_dataset]
+
+    use_cuda = args.cuda and torch.cuda.is_available()
+    device = torch.device("cuda" if use_cuda else "cpu")
+
+    train_datasets = []
+    val_datasets = []
+
+    double_dataset = set() # check if dataset occours in multiple datalaoders (eg. relative and absolute)
+    dataset_counter = Counter([dataset_name.split("#")[0] for dataset_name in datasets])
+    for name, count in dataset_counter.items():
+        if count > 1:
+            double_dataset.add(name)
+
+    for dataset_type in datasets:
+        train_data, val_datas = load_datasets(config, dataset_type, args.validation_set, args)
+
+        data_name, loss_type = dataset_type.split("#")
+        if not train_data.relative_data and data_name in double_dataset:
+            # set the force_recomputation to False for absolute dataset because relative loader already preprocesses graphs
+            train_data.force_recomputation = False
+            for val_data in val_datas:
+                val_data.force_recomputation = False
+
+        if len(train_data) > 0:
+            train_datasets.append(train_data)
+
+        for val_data in val_datas:
+            if len(val_data) > 0:
+                val_datasets.append(val_data)
+
+    model = load_model(train_datasets[0].num_features, train_datasets[0].num_edge_features, datasets, args, device)
+    logger.debug(f"Training done on GPU = {next(model.parameters()).is_cuda}")
+
+    logger.info("Training with {}".format(", ".join([dataset.full_dataset_name for dataset in train_datasets])))
+    logger.info("Evaluating on {}".format(", ".join([dataset.full_dataset_name for dataset in val_datasets])))
+    results, model, wandb = bucket_learning(model, train_datasets, val_datasets, args)
+
+    logger.info("Training with {} completed".format(datasets))
+
+    if args.fine_tune:
+        # TODO here we generate a new wandb instance?!
+        results, model = finetune_frozen(model, train_datasets, val_datasets, args, lr_reduction=0.2)
+
+    logger.debug(results)
+    return model, results, wandb
+
+
+def train_transferlearnings_validate_target(args: Namespace):
+    """
+    Train on the transfer learning datasets, validate on the target dataset, making sure that the target dataset is excluded from the training
+
+    This function is dedicated to the DMS cross-validation and slightly abuses the CLI argument names
+    """
+    config = read_config(args.config_file)
+
+    # make sure that the loss functions are not in the way
+    logging.warning(f"loss in target_dataset ({args.target_dataset}) is ignored.")
+
+    training_set_names = [dataset for dataset in args.transfer_learning_datasets if dataset.split("#")[0] != args.target_dataset.split("#")[0]]
+
+    use_cuda = args.cuda and torch.cuda.is_available()
+    device = torch.device("cuda" if use_cuda else "cpu")
+
+    train_datasets = []
+    val_datasets = []
+
+    for dataset_type in training_set_names:
+        train_data, val_datas = load_datasets(config, dataset_type, args.validation_set, args, 0.0)  # For simplicity, we only load training data. (makes the DMS cross-validation sweep simpler)
+
+        if len(train_data) > 0:
+            train_datasets.append(train_data)
+
+    # Load the main validation dataset
+    for val_data in load_datasets(config, args.target_dataset, args.validation_set, args, 1.0)[1]:
+        if len(val_data) > 0:
+            val_datasets.append(val_data)
+
+    model = load_model(train_datasets[0].num_features, train_datasets[0].num_edge_features, training_set_names + [args.target_dataset], args, device)
+    logger.debug(f"Training done on GPU = {next(model.parameters()).is_cuda}")
+
+    logger.info("Training with {}".format(", ".join([dataset.full_dataset_name for dataset in train_datasets])))
+    logger.info("Evaluating on {}".format(", ".join([dataset.full_dataset_name for dataset in val_datasets])))
+    results, model = bucket_learning(model, train_datasets, val_datasets, args)
+    logger.info("Training with {} completed".format(training_set_names))
+
+    if args.fine_tune:
+        results, model = finetune_frozen(model, train_datasets, val_datasets, args, lr_reduction=0.2)
+
+    logger.debug(results)
+    return model, results
+
+
+def cross_validation(args:Namespace) -> Tuple[None, Dict]:
+    """ Perform a Cross Validation based on predefined splits of the data
+
+    Args:
+        args: CLI arguments
+
+    Returns:
+        Tuple: None and the results and statistics of training
+    """
+
+
+    experiment_name = "CV_experiment_transfer_learning"
+
+    Path(args.config["model_path"]).mkdir(exist_ok=True, parents=True)
+    losses = []
+    correlations = []
+    all_results = {}
+    benchmark_losses = []
+    benchmark_correlation = []
+    test_losses = []
+    test_correlation = []
+    skempi_losses = []
+    skempi_correlation = []
+    skempi_grouped_correlation = []
+
+    training = {
+        "bucket_train": bucket_train,
+        "pretrain_model": pretrain_model,
+        "model_train": model_train
+    }
+
+    #args.max_epochs = 1
+    summary_path, _ = get_data_paths(args.config, "abag_affinity")
+    summary_df = pd.read_csv(summary_path, index_col=0)
+    n_splits = summary_df["validation"].max() + 1
+
+    Path(os.path.join(args.config["prediction_path"], experiment_name)).mkdir(exist_ok=True, parents=True)
+
+    for i in range(1, n_splits):
+        logger.info("\nValidation on split {} and training with all other splits".format(i))
+        args.validation_set = i
+        best_model, results, wandb = training[args.train_strategy](args)
+        torch.save(best_model.state_dict(), os.path.join(args.config["model_path"], f"best_model_val_set_{i}.pt"))
+
+        if args.target_dataset in results:
+            losses.append(results[args.target_dataset]["best_loss"])
+            correlations.append(results[args.target_dataset]["best_correlation"])
+            logger.info(f"Results for split {i} >>> {results[args.target_dataset]['best_correlation']}")
+        else:
+            losses.append(results["best_loss"])
+            correlations.append(results["best_correlation"])
+            logger.info(f"Results for split {i} >>> {results['best_correlation']}")
+
+        all_results[i] = results
+
+        # Benchmark results
+        benchmark_plot_path = os.path.join(args.config["plot_path"], experiment_name, f"benchmark_cv{args.validation_set}.png")
+        benchmark_pearson, benchmark_loss, benchmark_df = get_benchmark_score(best_model, args, tqdm_output=args.tqdm_output, plot_path=benchmark_plot_path)
+        benchmark_df.to_csv(os.path.join(args.config["prediction_path"], experiment_name, f"benchmark_cv{args.validation_set}.csv"))
+
+        benchmark_losses.append(benchmark_loss)
+        benchmark_correlation.append(benchmark_pearson)
+        logger.info(f"Benchmark results >>> {benchmark_pearson}")
+
+        # SKEMPI results
+        skempi_test_plot_path = os.path.join(args.config["plot_path"], experiment_name,
+                                            f"skempi_score_test_cv{args.validation_set}.png")
+        test_skempi_grouped_corrs, test_skempi_score, test_loss_skempi, test_skempi_df = get_skempi_corr(best_model, args, tqdm_output=args.tqdm_output,
+                                                              plot_path=skempi_test_plot_path)
+        test_skempi_df.to_csv(os.path.join(args.config["prediction_path"], experiment_name, f"skempi_score_test_cv{args.validation_set}.csv"))
+
+        skempi_grouped_correlation.append(test_skempi_grouped_corrs)
+        skempi_correlation.append(test_skempi_score)
+        skempi_losses.append(test_loss_skempi)
+        logger.info(f"SKEMPI testset results >>> {test_skempi_score}")
+
+        # ABAG Test set results
+        abag_test_plot_path = os.path.join(args.config["plot_path"], experiment_name,
+                                           f"abag_affinity_test_cv{args.validation_set}.png")
+        test_pearson, test_loss, test_df = get_abag_test_score(best_model, args, tqdm_output=args.tqdm_output,
+                                                      plot_path=abag_test_plot_path,
+                                                      validation_set=i)
+        test_df.to_csv(os.path.join(args.config["prediction_path"], experiment_name, f"abag_affinity_test_cv{args.validation_set}.csv"))
+        test_losses.append(test_loss)
+        test_correlation.append(test_pearson)
+        logger.info(f"AbAg-Affinity testset results >>> {test_pearson}")
+
+        wandb_benchmark_log = {"abag_test_pearson": test_pearson, "abag_test_loss": test_loss,
+                               "skempi_test_pearson": test_skempi_score, "skempi_test_loss": test_loss_skempi,
+                               "benchmark_test_pearson": benchmark_pearson, "benchmark_test_loss": benchmark_loss}
+        wandb.log(wandb_benchmark_log, commit=True)
+
+
+    logger.info("Average Loss: {} ({})".format(np.mean(losses), np.std(losses)))
+    logger.info("Losses: {}".format(" - ".join([ str(loss) for loss in losses ])))
+    logger.info("Average Pearson Correlation: {} ({})".format(np.mean(correlations), np.std(correlations)))
+    logger.info("Correlations: {}".format(" - ".join([ str(corr) for corr in correlations ])))
+
+    logger.info("Average Pearson Correlation Benchmark: {} ({})".format(np.mean(benchmark_correlation), np.std(benchmark_correlation)))
+    logger.info("Benchmark correlations: {}".format(" - ".join([ str(corr) for corr in benchmark_correlation])))
+
+    logger.info("Average Pearson Correlation AbAg testset: {} ({})".format(np.mean(test_correlation), np.std(test_correlation)))
+    logger.info("AbAg testset correlations: {}".format(" - ".join([ str(corr) for corr in test_correlation])))
+
+    logger.info("Average PDB-grouped Pearson Correlation SKEMPI testset: {} ({})".format(np.mean(skempi_grouped_correlation), np.std(skempi_grouped_correlation)))
+    logger.info("Average Pearson Correlation SKEMPI testset: {} ({})".format(np.mean(skempi_correlation), np.std(skempi_correlation)))
+    logger.info("Skempi testset correlations: {}".format(" - ".join([ str(corr) for corr in skempi_correlation])))
+
+    return None, all_results
+