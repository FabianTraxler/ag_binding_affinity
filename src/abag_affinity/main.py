--- conflicted
+++ resolved
@@ -1,242 +1,167 @@
-"""This module provides all training utilities for the antibody-antigen binding affinity prediction"""
-from datetime import datetime
-import numpy as np
-
-import logging
-from pathlib import Path
-import random
-import sys
-import time
-from argparse import Namespace
-from typing import Dict
-
-import torch
-from torch.utils.data import DataLoader
-import wandb
-import subprocess
-import yaml
-import pytorch_lightning as pl
-
-from abag_affinity.utils.argparse_utils import parse_args, enforced_node_type, combine_args_with_sweep_config
-from abag_affinity.train import (bucket_train, cross_validation, model_train,
-                                 pretrain_model, train_transferlearnings_validate_target)
-
-from abag_affinity.train.utils import run_and_log_benchmarks
-
-# different training modalities
-training = {
-    "bucket_train": bucket_train,
-    "pretrain_model": pretrain_model,
-    "model_train": model_train,
-    "train_transferlearnings_validate_target": train_transferlearnings_validate_target,
-}
-
-
-def logging_setup(args: Namespace):
-    """ Logging setup functionality
-
-    Based on verbose CLI argument set log-level to verbose or info
-
-    Args:
-        args: CLI Arguments
-
-    Returns:
-        None
-    """
-    if args.verbose:
-        log_level = logging.DEBUG
-    else:
-        log_level = logging.INFO
-
-    main_logger = logging.getLogger("abag_affinity")
-    main_logger.setLevel(log_level)
-    handler = logging.StreamHandler(sys.stdout)
-    handler.setLevel(log_level)
-    formatter = logging.Formatter('%(asctime)s - %(name)s - %(levelname)s - %(message)s')
-    handler.setFormatter(formatter)
-    main_logger.addHandler(handler)
-    main_logger.propagate = False
-
-    return main_logger
-
-def seed(num):
-    random.seed(num)
-    np.random.seed(num)
-    torch.manual_seed(num)
-
-def run_sweep(args: Namespace, logger):
-    import traceback
-
-
-    def sweep_train():
-<<<<<<< HEAD
-        sweep_args = Namespace(**vars(args))
-        run = wandb.init(mode=sweep_args.wandb_mode, settings=wandb.Settings(start_method="fork"))
-        run_dir = run.dir[:-6]
-
-        try:
-            config = wandb.config
-            wandb_name = ""
-            for param in config.keys():
-                if config[param] == "None":
-                    param_value = None
-                else:
-                    param_value = config[param]
-                    wandb_name = wandb_name + str(param)[:5] + str(param_value)
-
-                if param == "max_num_nodes" and param_value is None and "aggregation_method" in config and config[
-                    "aggregation_method"] == "fixed_size":
-                    continue  # ignore since it is manually overwritten below
-                if param == "node_type" and "pretrained_model" in config and config[
-                    "pretrained_model"] in enforced_node_type:
-                    continue  # ignore since it is manually overwritten below
-                if param == "transfer_learning_datasets" and isinstance(param_value, str):
-                    if ";" in param_value:
-                        sweep_args.__dict__[param] = param_value.split(";")
-                    else:
-                        sweep_args.__dict__[param] = [param_value]
-                    continue
-
-                sweep_args.__dict__[param] = param_value
-                if param == "pretrained_model":
-                    if config[param] in enforced_node_type:
-                        sweep_args.__dict__["node_type"] = enforced_node_type[config[param]]
-                        config["node_type"] = enforced_node_type[config[param]]
-
-                if param == 'aggregation_method':
-                    if param_value == "fixed_size" and "max_num_nodes" in config and config["max_num_nodes"] == "None":
-                        max_num_nodes_values = [int(value) for value in
-                                                sweep_args.config["HYPERPARAMETER_SEARCH"]["parameters"]["max_num_nodes"][
-                                                    "values"] if value != "None"]
-                        sweep_args.max_num_nodes = random.choice(max_num_nodes_values)
-                        config["max_num_nodes"] = sweep_args.max_num_nodes
-
-            # adapt hyperparameter based on node type
-            if sweep_args.node_type == "atom" and sweep_args.max_num_nodes is not None:
-                sweep_args.max_num_nodes = int(sweep_args.max_num_nodes * ATOM_NODES_MULTIPLIKATOR)
-
-            # adapt batch size bases on node type
-            if sweep_args.node_type == "atom":
-                sweep_args.batch_size = int(sweep_args.batch_size / ATOM_NODES_MULTIPLIKATOR) + 1
-
-            if "learning_rate" not in config.keys():
-                # reset learning rate to original value
-                sweep_args.learning_rate = ORIGINAL_LEARNINGRATE
-
-            if sweep_args.pretrained_model in ["IPA", "Diffusion"]:
-                logging.warning(
-                    "Forcing batch_size to 1 for IPA model (learning-rate is reduced proportionally). Also forcing GNN type to 'identity' and fine_tuning.")
-                sweep_args.__dict__[
-                    "gnn_type"] = "identity"  # we could also test combination of IPA and GNN, but it adds combplexity
-                # Adjusting learning rate for the reduced batch size
-                sweep_args.__dict__["learning_rate"] = sweep_args.__dict__["learning_rate"] / sweep_args.__dict__["batch_size"]
-                sweep_args.__dict__["batch_size"] = 1
-
-                # Enforce fine-tuning
-                if not sweep_args.__dict__["fine_tune"]:
-                    sweep_args.__dict__["fine_tune"] = True
-                    sweep_args.__dict__["max_epochs"] = sweep_args.__dict__["max_epochs"] // 2  # account for the duplication of epochs
-
-            sweep_args.tqdm_output = False  # disable tqdm output to reduce log syncing
-            logger.info(f"Performing {sweep_args.train_strategy}")
-            sweep_args.wandb_name = wandb_name
-=======
-
-        run = wandb.init(mode=args.wandb_mode, settings=wandb.Settings(start_method="fork"))
-        run_dir = run.dir[:-6]
-
-        try:
-            sweep_args = combine_args_with_sweep_config(args, wandb.config)
-            logger.info(f"Performing {sweep_args.train_strategy}")
->>>>>>> ffa4ac2c
-            seed(sweep_args.seed)
-            model, results, wandb_inst = training[sweep_args.train_strategy](sweep_args)
-            run_and_log_benchmarks(model, sweep_args)
-            wandb.finish(0)
-        except Exception as e:
-            # log errors before finishing job
-            logger.error(e)
-            logger.error(traceback.print_exc())
-            wandb.finish(-1)
-
-        if sweep_args.wandb_mode == "offline":
-            command = f'wandb sync --id {run.id} {run_dir}'
-            subprocess.run(command, shell=True)
-            time.sleep(10)
-
-    logger.info(f"Starting {args.sweep_runs} runs in this instance")
-    wandb.agent(args.sweep_id, function=sweep_train, count=args.sweep_runs, project="abag_binding_affinity")
-
-
-def start_debugger():
-    import debugpy
-    for port in range(5678, 5689):
-        try:
-            debugpy.listen(("0.0.0.0", port))
-            print(f"Debugger listening on port {port}")
-            # debugpy.wait_for_client()
-            break
-        except (subprocess.CalledProcessError, RuntimeError, OSError) as e:
-            pass
-    else:
-        logging.warning("No free port found for debugger")
-
-def main() -> Dict:
-    """ Main functionality of the abag_affinity module
-
-    Provides train functionalities based on provided CLI arguments
-
-    Returns:
-        Dict: Results of training
-    """
-    args = parse_args()
-    logger = logging_setup(args)
-    if args.debug:
-        start_debugger()
-
-    from guided_protein_diffusion.utils.interact import init_interactive_environment
-    init_interactive_environment(
-        ["--dataset", "abdb", "--openfold_time_injection_alpha", "0.0", "--antigen_conditioning"]
-    )  # implies --testing
-
-    if args.init_sweep:
-        if args.sweep_config:
-            logging.info(f"Using sweep config from dedicated file {args.sweep_config}")
-            with open(args.sweep_config, "r") as f:
-                sweep_configuration = yaml.safe_load(f)
-        else:
-            logging.info("Using sweep config from config.yaml")
-            sweep_configuration = args.config["HYPERPARAMETER_SEARCH"]
-        sweep_id = wandb.sweep(sweep=sweep_configuration, project='abag_binding_affinity')
-        args.sweep_id = sweep_id
-        logger.info(f"W&B Sweep initialized with ID: {args.sweep_id}")
-
-    if args.sweep_id is not None and args.sweep_runs != 0:
-        run_sweep(args, logger)
-    else:
-        logger.info(f"Performing {args.train_strategy}")
-
-        seed(args.seed)
-        if args.cross_validation:
-            model, results = cross_validation(args)
-        else:
-            model, results, wandb_inst = training[args.train_strategy](args)
-            run_and_log_benchmarks(model, args)
-
-            # Save model
-            if args.model_path is not None:
-                path = Path(args.model_path)
-            else:
-                path = Path(args.config["model_path"]) / (datetime.now().strftime("%Y-%m-%d_%H-%M-%S") + "_" + args.wandb_name.replace(" ", "")) / "model.pt"
-            path.parent.mkdir(parents=True, exist_ok=True)
-
-            # Minor hack to exploit PyTorch Lightnings model+argument-saving mechanism
-            trainer = pl.Trainer()
-            trainer.fit(model, DataLoader([]))
-            trainer.save_checkpoint(path)
-            # TODO make sure (when loading) that the model is initialized with the same seed. <- why did I write this comment? If no-one finds a reason, delete the comment
-        # return results  (leads to error code in bash)
-
-
-if __name__ == "__main__":
-    main()
+"""This module provides all training utilities for the antibody-antigen binding affinity prediction"""
+from datetime import datetime
+import numpy as np
+
+import logging
+from pathlib import Path
+import random
+import sys
+import time
+from argparse import Namespace
+from typing import Dict
+
+import torch
+from torch.utils.data import DataLoader
+import wandb
+import subprocess
+import yaml
+import pytorch_lightning as pl
+
+from abag_affinity.utils.argparse_utils import parse_args, enforced_node_type, combine_args_with_sweep_config
+from abag_affinity.train import (bucket_train, cross_validation, model_train,
+                                 pretrain_model, train_transferlearnings_validate_target)
+
+from abag_affinity.train.utils import run_and_log_benchmarks
+
+# different training modalities
+training = {
+    "bucket_train": bucket_train,
+    "pretrain_model": pretrain_model,
+    "model_train": model_train,
+    "train_transferlearnings_validate_target": train_transferlearnings_validate_target,
+}
+
+
+def logging_setup(args: Namespace):
+    """ Logging setup functionality
+
+    Based on verbose CLI argument set log-level to verbose or info
+
+    Args:
+        args: CLI Arguments
+
+    Returns:
+        None
+    """
+    if args.verbose:
+        log_level = logging.DEBUG
+    else:
+        log_level = logging.INFO
+
+    main_logger = logging.getLogger("abag_affinity")
+    main_logger.setLevel(log_level)
+    handler = logging.StreamHandler(sys.stdout)
+    handler.setLevel(log_level)
+    formatter = logging.Formatter('%(asctime)s - %(name)s - %(levelname)s - %(message)s')
+    handler.setFormatter(formatter)
+    main_logger.addHandler(handler)
+    main_logger.propagate = False
+
+    return main_logger
+
+def seed(num):
+    random.seed(num)
+    np.random.seed(num)
+    torch.manual_seed(num)
+
+def run_sweep(args: Namespace, logger):
+    import traceback
+
+
+    def sweep_train():
+        run = wandb.init(mode=args.wandb_mode, settings=wandb.Settings(start_method="fork"))
+        run_dir = run.dir[:-6]
+        try:
+            sweep_args = combine_args_with_sweep_config(args, wandb.config)
+            logger.info(f"Performing {sweep_args.train_strategy}")
+            seed(sweep_args.seed)
+            model, results, wandb_inst = training[sweep_args.train_strategy](sweep_args)
+            run_and_log_benchmarks(model, sweep_args)
+            wandb.finish(0)
+        except Exception as e:
+            # log errors before finishing job
+            logger.error(e)
+            logger.error(traceback.print_exc())
+            wandb.finish(-1)
+
+        if sweep_args.wandb_mode == "offline":
+            command = f'wandb sync --id {run.id} {run_dir}'
+            subprocess.run(command, shell=True)
+            time.sleep(10)
+
+    logger.info(f"Starting {args.sweep_runs} runs in this instance")
+    wandb.agent(args.sweep_id, function=sweep_train, count=args.sweep_runs, project="abag_binding_affinity")
+
+
+def start_debugger():
+    import debugpy
+    for port in range(5678, 5689):
+        try:
+            debugpy.listen(("0.0.0.0", port))
+            print(f"Debugger listening on port {port}")
+            # debugpy.wait_for_client()
+            break
+        except (subprocess.CalledProcessError, RuntimeError, OSError) as e:
+            pass
+    else:
+        logging.warning("No free port found for debugger")
+
+def main() -> Dict:
+    """ Main functionality of the abag_affinity module
+
+    Provides train functionalities based on provided CLI arguments
+
+    Returns:
+        Dict: Results of training
+    """
+    args = parse_args()
+    logger = logging_setup(args)
+    if args.debug:
+        start_debugger()
+
+    from guided_protein_diffusion.utils.interact import init_interactive_environment
+    init_interactive_environment(
+        ["--dataset", "abdb", "--openfold_time_injection_alpha", "0.0", "--antigen_conditioning"]
+    )  # implies --testing
+
+    if args.init_sweep:
+        if args.sweep_config:
+            logging.info(f"Using sweep config from dedicated file {args.sweep_config}")
+            with open(args.sweep_config, "r") as f:
+                sweep_configuration = yaml.safe_load(f)
+        else:
+            logging.info("Using sweep config from config.yaml")
+            sweep_configuration = args.config["HYPERPARAMETER_SEARCH"]
+        sweep_id = wandb.sweep(sweep=sweep_configuration, project='abag_binding_affinity')
+        args.sweep_id = sweep_id
+        logger.info(f"W&B Sweep initialized with ID: {args.sweep_id}")
+
+    if args.sweep_id is not None and args.sweep_runs != 0:
+        run_sweep(args, logger)
+    else:
+        logger.info(f"Performing {args.train_strategy}")
+
+        seed(args.seed)
+        if args.cross_validation:
+            model, results = cross_validation(args)
+        else:
+            model, results, wandb_inst = training[args.train_strategy](args)
+            run_and_log_benchmarks(model, args)
+
+            # Save model
+            if args.model_path is not None:
+                path = Path(args.model_path)
+            else:
+                path = Path(args.config["model_path"]) / (datetime.now().strftime("%Y-%m-%d_%H-%M-%S") + "_" + args.wandb_name.replace(" ", "")) / "model.pt"
+            path.parent.mkdir(parents=True, exist_ok=True)
+
+            # Minor hack to exploit PyTorch Lightnings model+argument-saving mechanism
+            trainer = pl.Trainer()
+            trainer.fit(model, DataLoader([]))
+            trainer.save_checkpoint(path)
+            # TODO make sure (when loading) that the model is initialized with the same seed. <- why did I write this comment? If no-one finds a reason, delete the comment
+        # return results  (leads to error code in bash)
+
+
+if __name__ == "__main__":
+    main()