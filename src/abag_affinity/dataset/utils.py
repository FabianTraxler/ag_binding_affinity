--- conflicted
+++ resolved
@@ -65,11 +65,7 @@
     return pdb_file_path, pdb_id
 
 
-<<<<<<< HEAD
-def get_graph_dict(pdb_id: str, pdb_file_path: str, emb_path: str, affinity: float,
-=======
-def get_graph_dict(pdb_id: str, pdb_file_path: str, of_embs: Dict, affinity: float,
->>>>>>> 19d7c395
+def get_graph_dict(pdb_id: str, pdb_file_path: str, embeddings: Dict, affinity: float,
                    node_type: str, distance_cutoff: int = 5,
                    ca_alpha_contact: bool = False) -> Dict:
     """
@@ -83,11 +79,7 @@
     Args:
         pdb_id: ID of PDB
         pdb_file_path: Path to PDB File
-<<<<<<< HEAD
-        emb_path: Path to external embeddings file
-=======
-        of_emb: Path to OpenFold embeddings file or object itself
->>>>>>> 19d7c395
+        embeddings: Path to OpenFold embeddings file or object itself
         affinity: Binding affinity of the complex
         node_type: Type of nodes (residue, atom)
         distance_cutoff: Max. interface distance
@@ -106,21 +98,14 @@
 
         node_features = get_residue_encodings(residue_infos, structure_info)
 
-<<<<<<< HEAD
-        if emb_path:  # I think we need to inject them so harshly here, to facilitate backpropagation later. An alternative would be to load the OF data closer to the model..
-
-            embs = torch.load(emb_path, map_location='cpu')
-            node_features, matched_positions, matched_orientations, matched_residue_index, indices = get_residue_embeddings(residue_infos, embs)
-=======
-        if of_embs:  # I think we need to inject them so harshly here, to facilitate backpropagation later. An alternative would be to load the OF data closer to the model..
-            node_features, matched_positions, matched_orientations, matched_residue_index, indices = get_residue_of_embeddings(residue_infos, of_embs)
->>>>>>> 19d7c395
+        if embeddings:  # I think we need to inject them so harshly here, to facilitate backpropagation later. An alternative would be to load the OF data closer to the model..
+            node_features, matched_positions, matched_orientations, matched_residue_index, indices = get_residue_embeddings(residue_infos, embeddings)
             # fill residue_infos with matched positions and orientations
             for i in range(len(residue_infos)):
                 residue_infos[i]["matched_position"] = matched_positions[i]
                 residue_infos[i]["matched_orientation"] = matched_orientations[i]
                 residue_infos[i]["matched_residue_index"] = matched_residue_index[i]
-            # assert (matched_residue_index > 0).all()  # check if all residues have a match (could also just raise exception in get_residue_of_embeddings)
+            # assert (matched_residue_index > 0).all()  # check if all residues have a match (could also just raise exception in get_residue_embeddings)
 
         adj_tensor = get_residue_edge_encodings(distances, residue_infos, distance_cutoff=distance_cutoff)
         atom_names = []
@@ -153,6 +138,8 @@
                     load_embeddings: Union[bool, str] = False
                 ) -> Dict:
     """ Load and process a data point and generate a graph and meta-information for it
+
+    TODO @Mihail this function needs rf_embedding capabilities
 
     1. Get the PDB Path
     2. Get the affinity
@@ -180,35 +167,26 @@
     if interface_hull_size is not None:
         pdb_file_path = reduce2interface_hull(pdb_id, pdb_file_path, interface_distance_cutoff, interface_hull_size)
 
-<<<<<<< HEAD
-    if 'embeddings' in config['DATASETS'][dataset_name]:
-        emb_path = os.path.join(config['DATASETS']["path"],config['DATASETS'][dataset_name]['folder_path'],config['DATASETS'][dataset_name]['embeddings'], pdb_id + '.pt')
-    else:
-        emb_path = None
-
-    return get_graph_dict(pdb_id, pdb_file_path, emb_path, affinity, distance_cutoff=max_edge_distance,
-=======
     if load_embeddings:
         if isinstance(load_embeddings, str):
-            of_embs = os.path.join(load_embeddings, pdb_id + '.pt')
-            of_embs = torch.load(of_embs, map_location='cpu')
+            embeddings = os.path.join(load_embeddings, pdb_id + '.pt')
+            embeddings = torch.load(embeddings, map_location='cpu')
         else:
             if 'of_embeddings' in config['DATASETS'][dataset_name]:  # TODO generalize this to "embeddings"?
-                of_embs = os.path.join(config['DATASETS']["path"],
+                embeddings = os.path.join(config['DATASETS']["path"],
                                         config['DATASETS'][dataset_name]['folder_path'],
                                         config['DATASETS'][dataset_name]['of_embeddings'],
                                         pdb_id + '.pt')
-                of_embs = torch.load(of_embs, map_location='cpu')
+                embeddings = torch.load(embeddings, map_location='cpu')
             else:
                 # NOTE generating OF embeddings might clash with parallel data loading because of GPU usage
                 diffusion_data = load_protein(pdb_file_path)
                 diffusion_data = tensor_tree_map(lambda x: x.to(diffusion_args.device), diffusion_data)
-                of_embs = of_embedding(diffusion_data)
+                embeddings = of_embedding(diffusion_data)
     else:
-        of_embs = None
-
-    return get_graph_dict(pdb_id, pdb_file_path, of_embs, affinity, distance_cutoff=max_edge_distance,
->>>>>>> 19d7c395
+        embeddings = None
+
+    return get_graph_dict(pdb_id, pdb_file_path, embeddings, affinity, distance_cutoff=max_edge_distance,
                           node_type=node_type)
 
 
@@ -517,12 +495,8 @@
                 logger.warning(f'{e}: PDBID: {embs["pdb_fn"][:4]}, chain ID: {ord(res["chain_id"])}, ' +
                                f'residue ID: {res["residue_id"]} .')  # (Won\'t warn again.)
 
-<<<<<<< HEAD
     matched_embs = matched_embs.numpy()
     return matched_embs, matched_positions, matched_orientations, matched_residue_index, indices
-=======
-    matched_of_embs = matched_of_embs.numpy()
-    return matched_of_embs, matched_positions, matched_orientations, matched_residue_index, indices
 
 def of_embedding(data):
     """
@@ -546,5 +520,4 @@
 
     features = of_embedding.openfold_model._prepare_features(t, data, node_mask, context)
     outputs = of_embedding.openfold_model.openfold_model(features)
-    return outputs
->>>>>>> 19d7c395
+    return outputs