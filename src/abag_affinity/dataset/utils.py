--- conflicted
+++ resolved
@@ -135,13 +135,9 @@
 def load_graph_dict(row: pd.Series, dataset_name: str, config: Dict, interface_folder: str, node_type: str = "residue",
                     interface_distance_cutoff: int = 5, interface_hull_size: int = None, max_edge_distance: int = 5,
                     affinity_type: str = "-log(Kd)",
-<<<<<<< HEAD
                     embeddings_type: str = '',
                     embeddings_path: str = '',
-=======
-                    load_embeddings: Union[bool, str] = False,
                     save_path: Optional[str]=None
->>>>>>> 5fa91c1a
                 ) -> Dict:
     """ Load and process a data point and generate a graph and meta-information for it
 
