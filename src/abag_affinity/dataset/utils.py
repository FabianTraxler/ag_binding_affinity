--- conflicted
+++ resolved
@@ -189,12 +189,7 @@
     else:
         embeddings = None
 
-<<<<<<< HEAD
-    graph_dict =  get_graph_dict(pdb_id, pdb_file_path, of_embs, affinity, distance_cutoff=max_edge_distance,
-=======
-    return get_graph_dict(pdb_id, pdb_file_path, embeddings, affinity, distance_cutoff=max_edge_distance,
->>>>>>> c4e048e3
-                          node_type=node_type)
+    graph_dict =  get_graph_dict(pdb_id, pdb_file_path, embeddings, affinity, distance_cutoff=max_edge_distance, node_type=node_type)
 
     graph_dict.pop("atom_names", None)  # remove unnecessary information that takes lot of storage
     assert len(graph_dict["node_features"]) == len(graph_dict["closest_residues"])
