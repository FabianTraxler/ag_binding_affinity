--- conflicted
+++ resolved
@@ -1,9 +1,5 @@
 method: 'grid'
-<<<<<<< HEAD
-name: 'Proximity Baseline Sweep Higher Batchsize'
-=======
 name: 'Baseline Sweep'
->>>>>>> 92cb2e45
 metric:
   goal: 'minimize'
   name: 'val0_rmse'
@@ -15,16 +11,14 @@
       - 3
       - 4
       - 5
-  num_gnn_layers:
+      - 6
+      - 7
+      - 8
+  embeddings_type:
     values:
-<<<<<<< HEAD
-      - 5
-      - 10
-=======
       - "of"
       - ""
   pretrained_model:
     values:
       - "IPA"
-      - ""
->>>>>>> 92cb2e45
+      - ""