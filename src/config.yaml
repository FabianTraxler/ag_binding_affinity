DATASETS:
  path: ""

  SKEMPI.v2:
    folder_path: "results/SKEMPI_v2"
    summary: "skempi_v2.csv"
    mutated_pdb_path: "mutated"
    relaxed_mutated_pdb_path: "mutated_relaxed"
    pdb_path: "mutated"
    affinity_type: "-log(Kd)"

  abag_affinity:
    folder_path: "results/abag_affinity_dataset"
    pdb_path: "pdbs"
    relaxed_pdb_path: "pdbs_relaxed"
    summary: "abag_affinity_dataset.csv"
<<<<<<< HEAD
    affinity_type: "-log(Kd)"

  abag_affinity_of_embeddings:
    folder_path: "results/abag_affinity_dataset"
    pdb_path: "pdbs"
    relaxed_pdb_path: "pdbs"
    summary: "abag_affinity_dataset.csv"
    embeddings: "of_embeddings"
    affinity_type: "-log(Kd)"

  abag_affinity_rf_embeddings:
    folder_path: "results/abag_affinity_dataset"
    pdb_path: "pdbs"
    relaxed_pdb_path: "pdbs"
    summary: "abag_affinity_dataset.csv"
    embeddings: "rf_embeddings"
=======
    of_embeddings: "of_embeddings"
>>>>>>> 19d7c395
    affinity_type: "-log(Kd)"

  PDBBind:
    folder_path: "results/PDBBind"
    pdb_path: "pdbs"
    relaxed_pdb_path: "pdbs_relaxed"
    summary: "pdbbind.csv"
    affinity_type: "-log(Kd)"

  AntibodyBenchmark:
    folder_path: "results/antibody_benchmark"
    pdb_path: "pdbs_bound"
    relaxed_pdb_path: "pdbs_relaxed"
    summary: "benchmark.csv"
    affinity_type: "-log(Kd)"

  DMS:
    folder_path: "results/DMS"
    summary: "" # summary for every subdataset
    mutated_pdb_path: "mutated"
    pdb_path: "mutated"
    relaxed_mutated_pdb_path: "mutated"
    affinity_types:
      phillips21_bindin: "-log(Kd)"
      starr21_prosp_covid: "E"
      madan21_mutat_hiv: "E"
      wu17_in: "E"
      wu20_differ_ha_h3_h1: "E"
      mason21_comb_optim_therap_antib_by_predic_combined_H3_3: "E"
      mason21_comb_optim_therap_antib_by_predic_combined_L3_3: "E"
      mason21_optim_therap_antib_by_predic_dms_H: "E"
      mason21_optim_therap_antib_by_predic_dms_L: "E"
      b.20_funct_screen_strat_engin_chimer: "E"
      taft22_deep_mutat_learn_predic_ace2: "E"

RESOURCES:
  path: ""

  DMS:
    folder_path: "data/DMS"
    info: "dms_curated.csv"
    pdb_path: ""

  SAbDab:
    folder_path: "resources/SAbDab"
    summary: "sabdab_summary.tsv"
    pdb_path: ""

  AbDb:
    folder_path: "resources/AbDb"
    summary: ""
    pdb_path: "pdbs"

  AntibodyBenchmark:
    folder_path: "resources/antibody_benchmark"
    pdb_path: "pdbs"
    summary: "antibody_benchmark_cases.xlsx"

  PDBBind:
    folder_path: "resources/PDBBind"
    pdb_path: "PP"
    summary: "pp_infos.txt"
    affinity_type: "-log(Kd)"

  SKEMPI.v2:
    folder_path: "resources/SKEMPI_v2"
    summary: "skempi_v2.csv"
    pdb_path: "PDBs"


RESULTS:
  path: "results"
  prediction_path: "predictions"
  model_path: "model"
  force_field_results: "force_fields"
  plot_path: "plots"
  prediction_path: "predictions"
  model_path: "models"
  force_field_results: "ff_res"
  processed_graph_path: "processed_graphs"
  interface_pdbs: "interface_pdb"

MODELS:
  Binding_DDG:
    model_path: "src/abag_affinity/binding_ddg_predictor/data/model.pt"

  DeepRefine:
    model_path: "../other_repos/DeepRefine/project/checkpoints/EGR_All_Atom_Models/LitPSR_EGR_AllAtomModel1_Seed42.ckpt"
  IPA:
    model_path: "../../resources/openfold_params/finetuning_ptm_2.pt"
  Diffusion:
    model_path: "../../resources/openfold_params/finetuning_ptm_2.pt"

HYPERPARAMETER_SEARCH:
  method: 'random'
  name: 'Transfer-Learning-Hyperparameter-Search'
  metric:
    goal: 'minimize'
    name: 'abag_affinity:absolute_val_rmse'
  parameters:
    train_strategy:
      values:
        - "bucket_train"
    bucket_size_mode:
      values:
        - "min"
        - "geometric_mean"
        - "double_geometric_mean"
    transfer_learning_datasets:
      values:
        - "PDBBind:absolute;SKEMPI.v2:absolute;SKEMPI.v2:relative;DMS-phillips21_bindin:relative;DMS-b.20_funct_screen_strat_engin_chimer:relative;DMS-madan21_mutat_hiv:relative;DMS-mason21_optim_therap_antib_by_predic_dms_H:relative;DMS-mason21_optim_therap_antib_by_predic_dms_L:relative"
    pretrained_model:
      values:
        - "Binding_DDG"
    batch_size:
      values:
        - 1
        - 5
        - 10
    learning_rate:
      min: 0.000001
      max: 0.001
    node_type:
      values:
        - "residue"
    max_num_nodes:
      values:
        - 10
        - 50
        - None
    scale_values:
      values:
        - True
        - False
    loss_function:
      values:
        - "L1"
        - "L2"
    layer_type:
      values:
        - "GAT"
        - "GCN"
    gnn_type:
      values:
        - "proximity"
        - "guided"
    max_edge_distance:
      values:
        - 3
        - 5
    num_gnn_layers:
      values:
        - 0
        - 3
        - 5
    attention_heads:
      values:
        - 1
        - 3
        - 5
    channel_halving:
      values:
        - True
        - False
    fc_size_halving:
      values:
        - True
        - False
    aggregation_method:
      values:
        - "max"
        - "mean"
        - "attention"
        - "edge"
    nonlinearity:
      values:
        - "relu"
        - "leaky"
        - "gelu"
    num_fc_layers:
      values:
        - 1
        - 5
        - 10
    relaxed_pdbs:
      values:
        - True
        - False
    max_epochs:
      values:
        - 500
    patience:
      values:
        - 30
        - 3
        - 10<|MERGE_RESOLUTION|>--- conflicted
+++ resolved
@@ -14,26 +14,7 @@
     pdb_path: "pdbs"
     relaxed_pdb_path: "pdbs_relaxed"
     summary: "abag_affinity_dataset.csv"
-<<<<<<< HEAD
-    affinity_type: "-log(Kd)"
-
-  abag_affinity_of_embeddings:
-    folder_path: "results/abag_affinity_dataset"
-    pdb_path: "pdbs"
-    relaxed_pdb_path: "pdbs"
-    summary: "abag_affinity_dataset.csv"
-    embeddings: "of_embeddings"
-    affinity_type: "-log(Kd)"
-
-  abag_affinity_rf_embeddings:
-    folder_path: "results/abag_affinity_dataset"
-    pdb_path: "pdbs"
-    relaxed_pdb_path: "pdbs"
-    summary: "abag_affinity_dataset.csv"
-    embeddings: "rf_embeddings"
-=======
     of_embeddings: "of_embeddings"
->>>>>>> 19d7c395
     affinity_type: "-log(Kd)"
 
   PDBBind:
@@ -227,6 +208,4 @@
         - 500
     patience:
       values:
-        - 30
-        - 3
-        - 10+        - 30