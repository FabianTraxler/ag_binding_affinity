DATASETS:
  path: ""

  SKEMPI.v2:
    folder_path: "results/SKEMPI_v2"
    summary: "skempi_v2.csv"
    mutated_pdb_path: "mutated"
    relaxed_mutated_pdb_path: "mutated_relaxed"
    pdb_path: "mutated"
    affinity_type: "-log(Kd)"

  abag_affinity:
    folder_path: "results/abag_affinity_dataset"
    pdb_path: "pdbs"
    relaxed_pdb_path: "pdbs_relaxed"
    summary: "abag_affinity_dataset.csv"
    affinity_type: "-log(Kd)"

  abag_affinity_of_embeddings:
    folder_path: "results/abag_affinity_dataset"
    pdb_path: "pdbs"
    relaxed_pdb_path: "pdbs"
    summary: "abag_affinity_dataset.csv"
    of_embeddings: "of_embeddings"
    affinity_type: "-log(Kd)"

  PDBBind:
    folder_path: "results/PDBBind"
    pdb_path: "pdbs"
    relaxed_pdb_path: "pdbs_relaxed"
    summary: "pdbbind.csv"
    affinity_type: "-log(Kd)"

  AntibodyBenchmark:
    folder_path: "results/antibody_benchmark"
    pdb_path: "pdbs_bound"
    relaxed_pdb_path: "pdbs_relaxed"
    summary: "benchmark.csv"
    affinity_type: "-log(Kd)"

  DMS:
    folder_path: "results/DMS"
    summary: "" # summary for every subdataset
    mutated_pdb_path: "mutated"
    pdb_path: "mutated"
    relaxed_mutated_pdb_path: "mutated"
    affinity_types:
      phillips21_bindin: "-log(Kd)"
      starr21_prosp_covid: "E"
      madan21_mutat_hiv: "E"
      wu17_in: "E"
      wu20_differ_ha_h3_h1: "E"
      mason21_comb_optim_therap_antib_by_predic_combined_H3_3: "E"
      mason21_comb_optim_therap_antib_by_predic_combined_L3_3: "E"
      mason21_optim_therap_antib_by_predic_dms_H: "E"
      mason21_optim_therap_antib_by_predic_dms_L: "E"
      b.20_funct_screen_strat_engin_chimer: "E"
      taft22_deep_mutat_learn_predic_ace2: "E"

RESOURCES:
  path: ""

  DMS:
    folder_path: "data/DMS"
    info: "dms_curated.csv"
    pdb_path: ""

  SAbDab:
    folder_path: "resources/SAbDab"
    summary: "sabdab_summary.tsv"
    pdb_path: ""

  AbDb:
    folder_path: "resources/AbDb"
<<<<<<< HEAD
    summary: ""
    pdb_path: "pdbs"

  AntibodyBenchmark:
    folder_path: "resources/antibody_benchmark"
    pdb_path: "pdbs"
    summary: "antibody_benchmark_cases.xlsx"

  PDBBind:
    folder_path: "resources/PDBBind"
    pdb_path: "PP"
    summary: "pp_infos.txt"
    affinity_type: "-log(Kd)"

  SKEMPI.v2:
    folder_path: "resources/SKEMPI_v2"
    summary: "skempi_v2.csv"
    pdb_path: "PDBs"
=======
    pdb_path: "pdbs"
    summary: "summary.csv"
>>>>>>> ffe037f7


RESULTS:
  path: "results"
  plot_path: "plots"
  prediction_path: "predictions"
  model_path: "models"
<<<<<<< HEAD
  processed_graph_path: "processed_graphs"
  cleaned_pdbs: "cleaned_pdb"
  force_field_results: "force_field_tests"
=======
  force_field_results: "ff_res"
  processed_graph_path: "processed_graphs"
  interface_pdbs: "interface_pdb"
>>>>>>> ffe037f7

MODELS:
  Binding_DDG:
    model_path: "src/abag_affinity/binding_ddg_predictor/data/model.pt"

  DeepRefine:
    model_path: "../other_repos/DeepRefine/project/checkpoints/EGR_All_Atom_Models/LitPSR_EGR_AllAtomModel1_Seed42.ckpt"
  IPA:
    model_path: "../../resources/openfold_params/finetuning_ptm_2.pt"

HYPERPARAMETER_SEARCH:
  method: 'random'
  name: 'Transfer-Learning-Hyperparameter-Search'
  metric:
    goal: 'minimize'
    name: 'abag_affinity:absolute_val_rmse'
  parameters:
    train_strategy:
      values:
        - "bucket_train"
    bucket_size_mode:
      values:
        - "min"
        - "geometric_mean"
        - "double_geometric_mean"
    transfer_learning_datasets:
      values:
        - "PDBBind:absolute;SKEMPI.v2:absolute;SKEMPI.v2:relative;DMS-phillips21_bindin:relative;DMS-b.20_funct_screen_strat_engin_chimer:relative;DMS-madan21_mutat_hiv:relative;DMS-mason21_optim_therap_antib_by_predic_dms_H:relative;DMS-mason21_optim_therap_antib_by_predic_dms_L:relative"
    pretrained_model:
      values:
        - "Binding_DDG"
    batch_size:
      values:
        - 1
        - 5
        - 10
    learning_rate:
      min: 0.000001
      max: 0.001
    node_type:
      values:
        - "residue"
    max_num_nodes:
      values:
        - 10
        - 50
        - None
    scale_values:
      values:
        - True
        - False
    loss_function:
      values:
        - "L1"
        - "L2"
    layer_type:
      values:
        - "GAT"
        - "GCN"
    gnn_type:
      values:
        - "proximity"
        - "guided"
    max_edge_distance:
      values:
        - 3
        - 5
    num_gnn_layers:
      values:
        - 0
        - 3
        - 5
    attention_heads:
      values:
        - 1
        - 3
        - 5
    channel_halving:
      values:
        - True
        - False
    fc_size_halving:
      values:
        - True
        - False
    aggregation_method:
      values:
        - "max"
        - "mean"
        - "attention"
        - "edge"
    nonlinearity:
      values:
        - "relu"
        - "leaky"
        - "gelu"
    num_fc_layers:
      values:
        - 1
        - 5
        - 10
    relaxed_pdbs:
      values:
        - True
        - False
    max_epochs:
      values:
        - 500
    patience:
      values:
        - 30<|MERGE_RESOLUTION|>--- conflicted
+++ resolved
@@ -72,7 +72,6 @@
 
   AbDb:
     folder_path: "resources/AbDb"
-<<<<<<< HEAD
     summary: ""
     pdb_path: "pdbs"
 
@@ -91,10 +90,6 @@
     folder_path: "resources/SKEMPI_v2"
     summary: "skempi_v2.csv"
     pdb_path: "PDBs"
-=======
-    pdb_path: "pdbs"
-    summary: "summary.csv"
->>>>>>> ffe037f7
 
 
 RESULTS:
@@ -102,15 +97,9 @@
   plot_path: "plots"
   prediction_path: "predictions"
   model_path: "models"
-<<<<<<< HEAD
-  processed_graph_path: "processed_graphs"
-  cleaned_pdbs: "cleaned_pdb"
-  force_field_results: "force_field_tests"
-=======
   force_field_results: "ff_res"
   processed_graph_path: "processed_graphs"
   interface_pdbs: "interface_pdb"
->>>>>>> ffe037f7
 
 MODELS:
   Binding_DDG:
